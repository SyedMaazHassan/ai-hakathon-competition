from django.contrib.auth.models import AbstractUser
from django.db import models
from django.core.validators import RegexValidator
from django_resized import ResizedImageField
from .manager import CustomUserManager
from apps.depts.models import City


class CustomUser(AbstractUser):
    username = None
    email = models.EmailField(unique=True)
    profile_picture = ResizedImageField(
        null=True,
        blank=True,
        upload_to="Profile/profile_image",
        max_length=1000,
        force_format="WEBP",
        quality=75,
    )
    phone_regex = RegexValidator(
        regex=r'^\+92[0-9]{10}$',
        message="Phone number must be in format: '+923001234567'"
    )
    
    # Personal Information
    first_name = models.CharField(max_length=80)
    last_name = models.CharField(max_length=80, blank=True)
    phone = models.CharField(validators=[phone_regex], max_length=15, blank=True)
    # Location (for registration)
    city = models.ForeignKey(
<<<<<<< HEAD
        'depts.City',
        on_delete=models.SET_NULL,
=======
        City,
        on_delete=models.PROTECT,
>>>>>>> 8bb7984b1d77feda1a4222ecaceb5c2fb7507f15
        related_name="users",
        null=True,
        blank=True
    )
    area = models.CharField(max_length=120, blank=True)
    

    USERNAME_FIELD = "email"
    REQUIRED_FIELDS = ["first_name"]

    objects = CustomUserManager()

    def get_full_name(self):
        return f"{self.first_name} {self.last_name}".strip()

    def __str__(self):
        return f"{self.get_full_name()} ({self.email})"

<|MERGE_RESOLUTION|>--- conflicted
+++ resolved
@@ -28,13 +28,8 @@
     phone = models.CharField(validators=[phone_regex], max_length=15, blank=True)
     # Location (for registration)
     city = models.ForeignKey(
-<<<<<<< HEAD
         'depts.City',
         on_delete=models.SET_NULL,
-=======
-        City,
-        on_delete=models.PROTECT,
->>>>>>> 8bb7984b1d77feda1a4222ecaceb5c2fb7507f15
         related_name="users",
         null=True,
         blank=True
